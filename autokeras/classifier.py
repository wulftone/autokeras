--- conflicted
+++ resolved
@@ -116,9 +116,6 @@
         x_train, x_test, y_train, y_test = train_test_split(x_train, y_train, test_size=0.25, random_state=42)
 
         pickle.dump(self, open(os.path.join(self.path, 'classifier'), 'wb'))
-<<<<<<< HEAD
-        self.searcher.search(x_train, y_train, x_test, y_test)
-=======
 
         while True:
             searcher = self.load_searcher()
@@ -127,7 +124,6 @@
             p = multiprocessing.Process(target=run_searcher_once, args=(x_train, y_train, x_test, y_test, self.path))
             p.start()
             p.join()
->>>>>>> f749e133
 
     def predict(self, x_test):
         """Return predict result for the testing data.
